--- conflicted
+++ resolved
@@ -325,11 +325,8 @@
     if not j or not j.get("zip_bytes"):
         logger.info("Download for job %s not ready", job_id)
         raise HTTPException(status_code=404, detail="Not ready")
-<<<<<<< HEAD
     logger.info("Serving download for job %s", job_id)
-=======
     j["zip_bytes"].seek(0)  # reset stream so multiple downloads work
->>>>>>> b7962464
     return StreamingResponse(
         j["zip_bytes"],
         media_type="application/zip",
